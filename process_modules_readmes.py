"""Process README.md files for each module and example
"""
import os
import re
import logging
from pathlib import Path
from typing import NamedTuple, Union, Optional, TypeVar, Generic, Callable
from urllib.request import urlopen 
import base64

import argparse
import frontmatter as fm

OUTPUT_EXTENSION = "md"

KNOWN_ACRYONYMS = [
    "alb",
    "asg",
    "gwlb",
    "nlb",
    "vpc",
    "tgw",
    "natgw",
    "nat",
    "lb",
    "http",
    "iam",
]

T = TypeVar('T')

logging.basicConfig(level=logging.DEBUG)


class NoFrontmatterError(Exception):
    """Raised when a README.md file does not contain a frontmatter section"""

    def __init__(self, message=None, filepath=None):
        message = message if message else "No frontmatter found in README.md file"
        super().__init__(message)
        self.message = message
        self.filepath = filepath

    def __str__(self):
        if self.filepath:
            return f"{self.message}: {self.filepath}"
        return self.message


class TFModule(NamedTuple):
    """Terraform Module (or Example)"""

    readme_contents: str
    title: str
    slug: str
    short_title: str
    cloud_id: str
    type: str
    source_file: str
    description: Optional[str]
    show_in_hub: bool
    # version: str

class OutputFile(NamedTuple):
    """Output file"""

    contents: str
    path: Path


def image_url_to_base64(url: str) -> bytes:
    """Convert an image at a URL to a base64 encoded string

    Args:
        url (str): URL of the image

    Returns:
        str: Base64 encoded string
    """
    return base64.b64encode(urlopen(url).read())


def save_image(b64image: bytes, image_name: str, directory: Path) -> None:
    """Save an image to a directory

    Args:
        b64image (bytes): Base64 encoded image
        image_name (str): Name of the image
        directory (Path): Directory to save the image to
    """
    image_path = directory / image_name
    image_path.write_bytes(base64.b64decode(b64image))


def extract_cloud_id(string: str) -> str:
    """Find the cloud ID from the source repository

    Args:
        string (str): String to search

    Returns:
        str: Cloud ID
    """
    match = re.search(r"-(aws|azure|google|gcp)", string)
    if not match:
        raise ValueError(f"Could not find cloud ID in string: {string}")
    cloud_id = match.group(1).replace("google", "gcp")
    return cloud_id


def get_meta(frontmatter: fm, key: str, default: Union[T, Callable[[any], T]] = None) -> T:
    """Get a value from the frontmatter or return a default value

    Args:
        frontmatter (frontmatter): Frontmatter object
        key (str): Key to search for
        default (Union[str, callable], optional): A value of function to return
            as the default if key doesn't exist in frontmatter. Defaults to None.

    Returns:
        str: Value of the key in the frontmatter or the default value
    """
    if key in frontmatter:
        return frontmatter[key]
    elif callable(default):
        return default()
    else:
        return default


def read_and_parse_readme_file(readme_file: Path) -> TFModule:
    """Read and parse the README.md file

    Args:
        readme_file (Path): Path to the README.md file

    Raises:
        NoFrontmatterError: Raised when the README.md file does not contain a frontmatter section

    Returns:
        TFModule: TFModule instance
    """
    logging.debug(f"Processing file: {readme_file}")
    readme_file_contents = readme_file.read_text()
    readme_parsed = fm.loads(readme_file_contents)
    readme_contents = readme_parsed.content
    frontmatter = readme_parsed.metadata
    slug = get_meta(frontmatter, "slug", readme_file.parent.name)
    title = get_meta(
        frontmatter, "title", lambda: re.search(r"^# (.*)", readme_contents).group(1)
    )
    cloud_id = get_meta(
        frontmatter, "cloudId", lambda: extract_cloud_id(readme_file.parts[0])
    )
    short_title = get_meta(
        frontmatter, "short_title", lambda: synthesize_short_title(slug)
    )
    module_type = get_meta(
        frontmatter, "type", lambda: determine_module_type(readme_file, readme_contents)
    )
    show_in_hub = get_meta(
        frontmatter, "show_in_hub", True
    )
    description = get_meta(
        frontmatter, "description", None
    )
    return TFModule(
        title=title,
        slug=slug,
        cloud_id=cloud_id,
        short_title=short_title,
        type=module_type,
        show_in_hub=show_in_hub,
        description=description,
        source_file=str(readme_file),
        readme_contents=readme_contents,
    )


def get_module_readme_files(module_directory: Path) -> list[TFModule]:
    """Get all README.md files and their contents from the source repository

    Args:
        source_repository (str): Path to the directory containing the source repository

    Returns:
        list: List of TFModule instances, one for each README.md file
    """
    result = []
    readme_files = module_directory.glob("*/README.md")
    for readme in readme_files:
        tf_module = read_and_parse_readme_file(readme)
        result.append(tf_module)
    return result


def set_new_frontmatter(module: TFModule) -> str:
    """Set new frontmatter for the README.md file

    Args:
        readme_contents (str): Contents of the README.md file

    Returns:
        str: New contents of the README.md file
    """
    frontmatter = fm.loads(module.readme_contents)
    frontmatter["id"] = module.slug
    frontmatter["title"] = module.title
    frontmatter["sidebar_label"] = module.short_title
    if module.description:
        frontmatter["description"] = module.description
    frontmatter["hide_title"] = True
    frontmatter["pagination_next"] = None
    frontmatter["pagination_prev"] = None
    frontmatter["keywords"] = [
        "pan-os",
        "panos",
        "firewall",
        "configuration",
        "terraform",
        "vmseries",
        "vm-series",
        module.cloud_id,
    ]
    return fm.dumps(frontmatter)


def escape_underscores_in_pre_tags(input_string):
    pattern = re.compile(r"<pre>(.*?)</pre>", re.DOTALL)
    repl_func = lambda match: "<pre>" + match.group(1).replace("_", "\\_") + "</pre>"
    return pattern.sub(repl_func, input_string)


def sanitize_readme_contents(readme_contents: str) -> str:
    sanitized = readme_contents.replace("<br>", "<br />").replace("<hr>", "<hr />")
    return escape_underscores_in_pre_tags(sanitized)


def capitalize_words_in_string(word_list, input_string):
    def replacer(match):
        return match.group(0).upper()

    for word in word_list:
        pattern = re.compile(re.escape(word), re.IGNORECASE)
        input_string = pattern.sub(replacer, input_string)
    return input_string


def synthesize_short_title(slug: str) -> str:
    """Synthesize a short title from the slug

    Args:
        slug (str): Slug

    Returns:
        str: Short title
    """
    words = slug.replace("-", "_").split("_")
    short_title = capitalize_words_in_string(KNOWN_ACRYONYMS, " ".join(words).title())
    short_title = re.sub(r"vmseries", "VM-Series", short_title, flags=re.IGNORECASE)
    return short_title


def determine_module_type(readme_path: Path, readme_contents: str) -> str:
    """Get the type of module from the directory name

    Args:
        readme_path (Path): Path to the README.md file
        readme_contents (str): Contents of the README.md file

    Returns:
        str: Type of module
    """
    if readme_path.parts[-3] == "examples":
        if re.search(r"reference architecture", readme_contents, re.IGNORECASE):
            return "refarch"
        else:
            return "example"
    elif readme_path.parts[-3] == "modules":
        return "module"
    else:
        raise ValueError(f"Could not determine module type from path: {readme_path}")

def delete_markdown_files(directory: Path):
    """Delete all markdown files in the directory

    Args:
        directory (Path): Directory to search
    """
    md_files = directory.glob(f"*.md")
    mdx_files = directory.glob(f"*.mdx")
    png_files = directory.glob(f"*.png")
    for f in md_files:
        os.remove(f)
    for f in mdx_files:
        os.remove(f)
    for f in png_files:
        os.remove(f)


def download_images(module: TFModule) -> dict[str, bytes]:
    """Download images from the README.md file

    Args:
        module (TFModule): TFModule
    
    Returns:
        dict: Dictionary of image names and image contents
    """
    images = {}
    image_pattern = re.compile(r"!\[.*?\]\((.*?)\)")
    for match in image_pattern.finditer(module.readme_contents):
        image_url = match.group(1)
        image_name = image_url.split("/")[-1]
        images[image_name] = image_url_to_base64(image_url)
    return images


def replace_image_urls(readme_contents: str) -> str:
    """Replace image URLs with local image names

    Args:
        readme_contents (str): Contents of the README.md file

    Returns:
        str: Contents of the README.md file with local image names
    """
    image_pattern = re.compile(r"!\[.*?\]\((.*?)\)")
    for match in image_pattern.finditer(readme_contents):
        image_url = match.group(1)
        image_name = image_url.split("/")[-1]
        readme_contents = readme_contents.replace(image_url, image_name+".png")
    return readme_contents


<<<<<<< HEAD
def insert_external_links(readme_contents: str, modules_directory: str, module_slug: str, module_cloud_id: str):
    """
    Inserts images linked to external references such as GitHub and Terraform Registry.
    
    Args:
        readme_contents (str): The input string to process.
        modules_directory (str): The directory passed in to the sync system.
        
    Returns:
        str: The modified string with the image markdown code inserted.
    """

    # Slug looks like: terraform-azurerm-vmseries-modules
    github_repo_slug = extract_github_repo_slug(modules_directory)
    # Cloud ID looks like: azurerm, google, or aws (note azurerm not azure, and google not gcp)
    terraform_registry_cloud_id = convert_cloud_id(module_cloud_id)

    # URL looks like: https://github.com/PaloAltoNetworks/terraform-azurerm-vmseries-modules/tree/main/examples/dedicated_vmseries
    github_image_url = "https://github.com/PaloAltoNetworks/" + github_repo_slug + "/tree/main/examples/" + module_slug
    github_image_path = "/img/view_on_github.png"

    # URL looks like: https://registry.terraform.io/modules/PaloAltoNetworks/vmseries-modules/azurerm/latest/examples/dedicated_vmseries
    terraform_registry_image_url = "https://registry.terraform.io/modules/PaloAltoNetworks/vmseries-modules/" + terraform_registry_cloud_id + "/latest/examples/" + module_slug
    terraform_registry_image_path = "/img/view_on_terraform_registry.png"

    # Find the first occurrence of '## ' in the README, above this is where the linked images will be inserted
    index = readme_contents.find('## ')
    
    if index != -1:
        # Insert the image markdown code above the '## '
        # GitHub image with link
        github_image_markdown = f"[![GitHub Logo]({github_image_path})]({github_image_url})"
        # Terraform Registry image with link
        terraform_registry_image_markdown = f"[![Terraform Logo]({terraform_registry_image_path})]({terraform_registry_image_url})\n\n"
        # Insert all linked images
        readme_contents = readme_contents[:index] + github_image_markdown + " " + terraform_registry_image_markdown + readme_contents[index:]
    
    return readme_contents


def extract_github_repo_slug(modules_directory: str):
    """
    Extracts the 'terraform-<section>' from the input string.
    
    Args:
        modules_directory (str): The input string from which to extract the GitHub repo slug.
        
    Returns:
        str: The extracted GitHub repo slug if found, or None if no matching section is found.
    """
    sections = modules_directory.split("/")
    for section in sections:
        if section.startswith("terraform-"):
            return section
    return None


def convert_cloud_id(cloud_id: str) -> str:
    """
    Maps the input cloud_id as used in pan.dev to its corresponding cloud provider as used in Terraform Registry.

    Args:
        cloud_id (str): The input cloud_id to be mapped.

    Returns:
        str: The mapped cloud provider name.

    Raises:
        ValueError: If the input cloud_id is not recognized.

    Examples:
        >>> map_cloud_id("aws")
        'aws'
        >>> map_cloud_id("gcp")
        'google'
        >>> map_cloud_id("azure")
        'azurerm'
    """
    if cloud_id == "aws":
        return "aws"
    elif cloud_id == "gcp":
        return "google"
    elif cloud_id == "azure":
        return "azurerm"
    else:
        raise ValueError("Unrecognized cloud_id:" + cloud_id)


=======
>>>>>>> fd759339
def replace_relative_paths(url):
    """Searches for links using relative paths (originally used in github.com) and suitably alters them for use in pan.dev

    Args:
        url (str): The string to be processed.

    Returns:
        str: The string with the amended paths.

    Example:
        >>> url = 'Visit the documentation at (../vmseries/README.md) for more information.'
        >>> replaced_url = replace_file_name(url)
        >>> print(replaced_url)
        'Visit the documentation at (../vmseries/) for more information.'
    """
    # Where there is 'something/README.me', we need to have just 'something' (remove 'README.me').
    readme_pattern = r'\(\.\./([^)]+)/README\.md([^)]*)\)'
    readme_replacement = r'(../\1\2)'
    modified_string = re.sub(readme_pattern, readme_replacement, url)
    
    # Where there is a link to '../../examples/something', point to Terraform Registry.
    # We may or may not have a Ref Arch listed that matches the 'something', so
    # safer to point there than a pan.dev link.
    examples_pattern = r'\(\.\./\.\.(/examples/[^)]+)\)'
    examples_replacement = r'(https://registry.terraform.io/modules/PaloAltoNetworks/vmseries-modules/aws/latest\1)'
    modified_string = re.sub(examples_pattern, examples_replacement, modified_string)
    
    return modified_string


def main(modules_directory: str, dest_directory: str, module_type: str = None):
    """Main function

    Args:
        modules_directory (str): Path to the modules directory
        dest_directory (str): Path to the destination directory
        module_type (str, optional): Process only modules of this type (module, example, refarch). Defaults to None.
    """
    dest_directory_path = Path(dest_directory)
    tf_modules = get_module_readme_files(Path(modules_directory))
    if module_type is not None:
        tf_modules = [module for module in tf_modules if module.type == module_type]
    output_files: list[OutputFile] = []
    images: list[dict[str, bytes]] = []
    for module in tf_modules:
        if module.show_in_hub is False:
            continue
        readme_images = download_images(module)
        new_readme_contents = set_new_frontmatter(module)
        new_readme_contents = replace_image_urls(new_readme_contents)
        new_readme_contents = replace_relative_paths(new_readme_contents)
        new_readme_contents = sanitize_readme_contents(new_readme_contents)
        new_readme_contents = insert_external_links(new_readme_contents, modules_directory, module.slug, module.cloud_id)
        dest_file = dest_directory_path / f"{module.slug}.{OUTPUT_EXTENSION}"
        output_files.append(OutputFile(new_readme_contents, dest_file))
        images.append(readme_images)
    dest_directory_path.mkdir(parents=True, exist_ok=True)
    delete_markdown_files(dest_directory_path)
    for output_file in output_files:
        output_file.path.write_text(output_file.contents)
    for image_dict in images:
        for image_name, image_contents in image_dict.items():
            save_image(image_contents, image_name+".png", dest_directory_path)



if __name__ == "__main__":
    parser = argparse.ArgumentParser(
        description="Convert README.md files to Docusaurus"
    )
    parser.add_argument(
        "--type", type=str, default=None, required=False, help="Process only modules of this type (module, example, refarch)"
    )
    parser.add_argument("modules_directory", type=str, help="Modules directory")
    parser.add_argument("dest_directory", type=str, help="Destination directory")

    args = parser.parse_args()

    main(args.modules_directory, args.dest_directory, args.type)<|MERGE_RESOLUTION|>--- conflicted
+++ resolved
@@ -333,7 +333,6 @@
     return readme_contents
 
 
-<<<<<<< HEAD
 def insert_external_links(readme_contents: str, modules_directory: str, module_slug: str, module_cloud_id: str):
     """
     Inserts images linked to external references such as GitHub and Terraform Registry.
@@ -422,8 +421,7 @@
         raise ValueError("Unrecognized cloud_id:" + cloud_id)
 
 
-=======
->>>>>>> fd759339
+
 def replace_relative_paths(url):
     """Searches for links using relative paths (originally used in github.com) and suitably alters them for use in pan.dev
 
